// Copyright 2017 Vector Creations Ltd
//
// Licensed under the Apache License, Version 2.0 (the "License");
// you may not use this file except in compliance with the License.
// You may obtain a copy of the License at
//
//     http://www.apache.org/licenses/LICENSE-2.0
//
// Unless required by applicable law or agreed to in writing, software
// distributed under the License is distributed on an "AS IS" BASIS,
// WITHOUT WARRANTIES OR CONDITIONS OF ANY KIND, either express or implied.
// See the License for the specific language governing permissions and
// limitations under the License.

package writers

import (
	"encoding/json"
	"fmt"
	"io"
	"net"
	"net/http"
	"net/url"
	"os"
	"path/filepath"
	"regexp"
	"strconv"
	"strings"
	"sync"

	log "github.com/Sirupsen/logrus"
	"github.com/matrix-org/dendrite/clientapi/jsonerror"
	"github.com/matrix-org/dendrite/mediaapi/config"
	"github.com/matrix-org/dendrite/mediaapi/fileutils"
	"github.com/matrix-org/dendrite/mediaapi/storage"
	"github.com/matrix-org/dendrite/mediaapi/thumbnailer"
	"github.com/matrix-org/dendrite/mediaapi/types"
	"github.com/matrix-org/gomatrixserverlib"
	"github.com/matrix-org/util"
)

const mediaIDCharacters = "A-Za-z0-9_=-"

// Note: unfortunately regex.MustCompile() cannot be assigned to a const
var mediaIDRegex = regexp.MustCompile("[" + mediaIDCharacters + "]+")

// downloadRequest metadata included in or derivable from a download or thumbnail request
// https://matrix.org/docs/spec/client_server/r0.2.0.html#get-matrix-media-r0-download-servername-mediaid
// http://matrix.org/docs/spec/client_server/r0.2.0.html#get-matrix-media-r0-thumbnail-servername-mediaid
type downloadRequest struct {
	MediaMetadata      *types.MediaMetadata
	IsThumbnailRequest bool
	ThumbnailSize      types.ThumbnailSize
	Logger             *log.Entry
}

// Download implements /download amd /thumbnail
// Files from this server (i.e. origin == cfg.ServerName) are served directly
// Files from remote servers (i.e. origin != cfg.ServerName) are cached locally.
// If they are present in the cache, they are served directly.
// If they are not present in the cache, they are obtained from the remote server and
// simultaneously served back to the client and written into the cache.
<<<<<<< HEAD
func Download(w http.ResponseWriter, req *http.Request, origin gomatrixserverlib.ServerName, mediaID types.MediaID, cfg *config.MediaAPI, db *storage.Database, activeRemoteRequests *types.ActiveRemoteRequests, isThumbnailRequest bool) {
=======
func Download(w http.ResponseWriter, req *http.Request, origin gomatrixserverlib.ServerName, mediaID types.MediaID, cfg *config.MediaAPI, db *storage.Database, activeRemoteRequests *types.ActiveRemoteRequests) {
>>>>>>> a3b1c753
	r := &downloadRequest{
		MediaMetadata: &types.MediaMetadata{
			MediaID: mediaID,
			Origin:  origin,
		},
		IsThumbnailRequest: isThumbnailRequest,
		Logger: util.GetLogger(req.Context()).WithFields(log.Fields{
			"Origin":  origin,
			"MediaID": mediaID,
		}),
	}

	if r.IsThumbnailRequest {
		width, err := strconv.Atoi(req.FormValue("width"))
		if err != nil {
			width = -1
		}
		height, err := strconv.Atoi(req.FormValue("height"))
		if err != nil {
			height = -1
		}
		r.ThumbnailSize = types.ThumbnailSize{
			Width:        width,
			Height:       height,
			ResizeMethod: req.FormValue("method"),
		}
	}

	// request validation
	if req.Method != "GET" {
		r.jsonErrorResponse(w, util.JSONResponse{
			Code: 405,
			JSON: jsonerror.Unknown("request method must be GET"),
		})
		return
	}

	if resErr := r.Validate(); resErr != nil {
		r.jsonErrorResponse(w, *resErr)
		return
	}

	if resErr := r.doDownload(w, cfg, db, activeRemoteRequests); resErr != nil {
		r.jsonErrorResponse(w, *resErr)
		return
	}
}

func (r *downloadRequest) jsonErrorResponse(w http.ResponseWriter, res util.JSONResponse) {
	// Marshal JSON response into raw bytes to send as the HTTP body
	resBytes, err := json.Marshal(res.JSON)
	if err != nil {
		r.Logger.WithError(err).Error("Failed to marshal JSONResponse")
		// this should never fail to be marshalled so drop err to the floor
		res = util.MessageResponse(500, "Internal Server Error")
		resBytes, _ = json.Marshal(res.JSON)
	}

	// Set status code and write the body
	w.WriteHeader(res.Code)
	r.Logger.WithField("code", res.Code).Infof("Responding (%d bytes)", len(resBytes))
	w.Write(resBytes)
}

// Validate validates the downloadRequest fields
func (r *downloadRequest) Validate() *util.JSONResponse {
	if mediaIDRegex.MatchString(string(r.MediaMetadata.MediaID)) == false {
		return &util.JSONResponse{
			Code: 404,
			JSON: jsonerror.NotFound(fmt.Sprintf("mediaId must be a non-empty string using only characters in %v", mediaIDCharacters)),
		}
	}
	// Note: the origin will be validated either by comparison to the configured server name of this homeserver
	// or by a DNS SRV record lookup when creating a request for remote files
	if r.MediaMetadata.Origin == "" {
		return &util.JSONResponse{
			Code: 404,
			JSON: jsonerror.NotFound("serverName must be a non-empty string"),
		}
	}

	if r.IsThumbnailRequest {
		if r.ThumbnailSize.Width <= 0 || r.ThumbnailSize.Height <= 0 {
			return &util.JSONResponse{
				Code: 400,
				JSON: jsonerror.Unknown("width and height must be greater than 0"),
			}
		}
		// Default method to scale if not set
		if r.ThumbnailSize.ResizeMethod == "" {
			r.ThumbnailSize.ResizeMethod = "scale"
		}
		if r.ThumbnailSize.ResizeMethod != "crop" && r.ThumbnailSize.ResizeMethod != "scale" {
			return &util.JSONResponse{
				Code: 400,
				JSON: jsonerror.Unknown("method must be one of crop or scale"),
			}
		}
	}
	return nil
}

func (r *downloadRequest) doDownload(w http.ResponseWriter, cfg *config.MediaAPI, db *storage.Database, activeRemoteRequests *types.ActiveRemoteRequests) *util.JSONResponse {
	// check if we have a record of the media in our database
	mediaMetadata, err := db.GetMediaMetadata(r.MediaMetadata.MediaID, r.MediaMetadata.Origin)
	if err != nil {
		r.Logger.WithError(err).Error("Error querying the database.")
		resErr := jsonerror.InternalServerError()
		return &resErr
	}
	if mediaMetadata == nil {
		if r.MediaMetadata.Origin == cfg.ServerName {
			// If we do not have a record and the origin is local, the file is not found
			return &util.JSONResponse{
				Code: 404,
				JSON: jsonerror.NotFound(fmt.Sprintf("File with media ID %q does not exist", r.MediaMetadata.MediaID)),
			}
		}
		// If we do not have a record and the origin is remote, we need to fetch it and respond with that file
		return r.respondFromRemoteFile(w, cfg, db, activeRemoteRequests)
	}
	// If we have a record, we can respond from the local file
	r.MediaMetadata = mediaMetadata
	return r.respondFromLocalFile(w, cfg.AbsBasePath, cfg.DynamicThumbnails)
}

// respondFromLocalFile reads a file from local storage and writes it to the http.ResponseWriter
// Returns a util.JSONResponse error in case of error
func (r *downloadRequest) respondFromLocalFile(w http.ResponseWriter, absBasePath types.Path, dynamicThumbnails bool) *util.JSONResponse {
	filePath, err := fileutils.GetPathFromBase64Hash(r.MediaMetadata.Base64Hash, absBasePath)
	if err != nil {
		r.Logger.WithError(err).Error("Failed to get file path from metadata")
		resErr := jsonerror.InternalServerError()
		return &resErr
	}
	file, err := os.Open(filePath)
	defer file.Close()
	if err != nil {
		r.Logger.WithError(err).Error("Failed to open file")
		resErr := jsonerror.InternalServerError()
		return &resErr
	}
	stat, err := file.Stat()
	if err != nil {
		r.Logger.WithError(err).Error("Failed to stat file")
		resErr := jsonerror.InternalServerError()
		return &resErr
	}

	if r.MediaMetadata.FileSizeBytes > 0 && int64(r.MediaMetadata.FileSizeBytes) != stat.Size() {
		r.Logger.WithFields(log.Fields{
			"fileSizeDatabase": r.MediaMetadata.FileSizeBytes,
			"fileSizeDisk":     stat.Size(),
		}).Warn("File size in database and on-disk differ.")
		resErr := jsonerror.InternalServerError()
		return &resErr
	}

	var responseFile *os.File
	if r.IsThumbnailRequest {
		thumbFile, thumbSize, resErr := r.getThumbnailFile(types.Path(filePath), dynamicThumbnails)
		// FIXME: defer thumbFile.Close() ?
		if resErr != nil {
			return resErr
		}

		r.MediaMetadata.FileSizeBytes = thumbSize
		r.MediaMetadata.ContentType = types.ContentType("image/jpeg")

		r.Logger.WithFields(log.Fields{
			"Width":         r.ThumbnailSize.Width,
			"Height":        r.ThumbnailSize.Height,
			"ResizeMethod":  r.ThumbnailSize.ResizeMethod,
			"Base64Hash":    r.MediaMetadata.Base64Hash,
			"FileSizeBytes": r.MediaMetadata.FileSizeBytes,
			"Content-Type":  r.MediaMetadata.ContentType,
		}).Info("Responding with thumbnail")
		responseFile = thumbFile
	} else {
		r.Logger.WithFields(log.Fields{
			"UploadName":    r.MediaMetadata.UploadName,
			"Base64Hash":    r.MediaMetadata.Base64Hash,
			"FileSizeBytes": r.MediaMetadata.FileSizeBytes,
			"Content-Type":  r.MediaMetadata.ContentType,
		}).Info("Responding with file")
		responseFile = file
	}

	w.Header().Set("Content-Type", string(r.MediaMetadata.ContentType))
	w.Header().Set("Content-Length", strconv.FormatInt(int64(r.MediaMetadata.FileSizeBytes), 10))
	contentSecurityPolicy := "default-src 'none';" +
		" script-src 'none';" +
		" plugin-types application/pdf;" +
		" style-src 'unsafe-inline';" +
		" object-src 'self';"
	w.Header().Set("Content-Security-Policy", contentSecurityPolicy)

	if bytesResponded, err := io.Copy(w, responseFile); err != nil {
		r.Logger.WithError(err).Warn("Failed to copy from cache")
		if bytesResponded == 0 {
			resErr := jsonerror.InternalServerError()
			return &resErr
		}
		// If we have written any data then we have already responded with 200 OK and all we can do is close the connection
		return nil
	}
	return nil
}

<<<<<<< HEAD
func (r *downloadRequest) getThumbnailFile(filePath types.Path, dynamicThumbnails bool) (*os.File, types.FileSizeBytes, *util.JSONResponse) {
	if dynamicThumbnails {
		if err := thumbnailer.GenerateThumbnail(types.Path(filePath), r.ThumbnailSize, r.Logger); err != nil {
			r.Logger.WithError(err).WithFields(log.Fields{
				"Width":        r.ThumbnailSize.Width,
				"Height":       r.ThumbnailSize.Height,
				"ResizeMethod": r.ThumbnailSize.ResizeMethod,
			}).Error("Error creating thumbnail")
			resErr := jsonerror.InternalServerError()
			return nil, -1, &resErr
		}
	}
	thumbPath := string(thumbnailer.GetThumbnailPath(types.Path(filePath), r.ThumbnailSize))
	thumbFile, err := os.Open(string(thumbPath))
	if err != nil {
		r.Logger.WithError(err).Warn("Failed to open file")
		resErr := jsonerror.InternalServerError()
		return nil, -1, &resErr
	}
	thumbStat, err := thumbFile.Stat()
	if err != nil {
		r.Logger.WithError(err).Warn("Failed to stat file")
		resErr := jsonerror.InternalServerError()
		return nil, -1, &resErr
	}
	return thumbFile, types.FileSizeBytes(thumbStat.Size()), nil
}

// respondFromRemoteFile fetches the remote file, caches it locally and responds from that local file
// A hash map of active remote requests to sync.Cond is used to only download remote files once,
// regardless of how many download requests are received.
// Returns a util.JSONResponse error in case of error
func (r *downloadRequest) respondFromRemoteFile(w http.ResponseWriter, cfg *config.MediaAPI, db *storage.Database, activeRemoteRequests *types.ActiveRemoteRequests) *util.JSONResponse {
	// FIXME: NOTE LOCKING
=======
// respondFromRemoteFile fetches the remote file, caches it locally and responds from that local file
// A hash map of active remote requests to a struct containing a sync.Cond is used to only download remote files once,
// regardless of how many download requests are received.
// Returns a util.JSONResponse error in case of error
func (r *downloadRequest) respondFromRemoteFile(w http.ResponseWriter, cfg *config.MediaAPI, db *storage.Database, activeRemoteRequests *types.ActiveRemoteRequests) *util.JSONResponse {
	// Note: getMediaMetadataForRemoteFile uses mutexes and conditions from activeRemoteRequests
>>>>>>> a3b1c753
	mediaMetadata, resErr := r.getMediaMetadataForRemoteFile(db, activeRemoteRequests)
	if resErr != nil {
		return resErr
	} else if mediaMetadata != nil {
		// If we have a record, we can respond from the local file
		r.MediaMetadata = mediaMetadata
	} else {
<<<<<<< HEAD
		// If we have a record, we can respond from the local file
		// FIXME: NOTE LOCKING
		if resErr := r.getRemoteFile(cfg.AbsBasePath, *cfg.MaxFileSizeBytes, cfg.ThumbnailSizes, db, activeRemoteRequests); resErr != nil {
			return resErr
		}
	}
	return r.respondFromLocalFile(w, cfg.AbsBasePath, cfg.DynamicThumbnails)
=======
		// If we do not have a record, we need to fetch the remote file first and then respond from the local file
		// Note: getRemoteFile uses mutexes and conditions from activeRemoteRequests
		if resErr := r.getRemoteFile(cfg.AbsBasePath, cfg.MaxFileSizeBytes, db, activeRemoteRequests); resErr != nil {
			return resErr
		}
	}
	return r.respondFromLocalFile(w, cfg.AbsBasePath)
>>>>>>> a3b1c753
}

func (r *downloadRequest) getMediaMetadataForRemoteFile(db *storage.Database, activeRemoteRequests *types.ActiveRemoteRequests) (*types.MediaMetadata, *util.JSONResponse) {
	activeRemoteRequests.Lock()
	defer activeRemoteRequests.Unlock()

	// check if we have a record of the media in our database
	mediaMetadata, err := db.GetMediaMetadata(r.MediaMetadata.MediaID, r.MediaMetadata.Origin)
	if err != nil {
		r.Logger.WithError(err).Error("Error querying the database.")
		resErr := jsonerror.InternalServerError()
		return nil, &resErr
	}

	if mediaMetadata != nil {
		// If we have a record, we can respond from the local file
		return mediaMetadata, nil
	}

	// No record was found

	// Check if there is an active remote request for the file
	mxcURL := "mxc://" + string(r.MediaMetadata.Origin) + "/" + string(r.MediaMetadata.MediaID)
	if activeRemoteRequestResult, ok := activeRemoteRequests.MXCToResult[mxcURL]; ok {
		r.Logger.Info("Waiting for another goroutine to fetch the remote file.")

<<<<<<< HEAD
		activeRemoteRequestResult.Cond.Wait()
		activeRemoteRequests.Unlock()
		// NOTE: there is still a deferred Unlock() that will unlock this
		activeRemoteRequests.Lock()
=======
		// NOTE: Wait unlocks and locks again internally. There is still a deferred Unlock() that will unlock this.
		activeRemoteRequestResult.Cond.Wait()
>>>>>>> a3b1c753

		// check if we have a record of the media in our database
		mediaMetadata, err := db.GetMediaMetadata(r.MediaMetadata.MediaID, r.MediaMetadata.Origin)
		if err != nil {
			r.Logger.WithError(err).Error("Error querying the database.")
			resErr := jsonerror.InternalServerError()
			return nil, &resErr
		}

		if mediaMetadata != nil {
			// If we have a record, we can respond from the local file
			return mediaMetadata, nil
		}

		// Note: if the result was 200, we shouldn't get here
		switch activeRemoteRequestResult.Result {
		case 404:
			return nil, &util.JSONResponse{
				Code: 404,
				JSON: jsonerror.NotFound("File not found."),
			}
		case 500:
			r.Logger.Error("Other goroutine failed to fetch the remote file.")
			resErr := jsonerror.InternalServerError()
			return nil, &resErr
		default:
			r.Logger.Error("Other goroutine failed to fetch the remote file.")
			return nil, &util.JSONResponse{
				Code: activeRemoteRequestResult.Result,
				JSON: jsonerror.Unknown("Failed to fetch file from remote server."),
			}
		}
	}

	// No active remote request so create one
	activeRemoteRequests.MXCToResult[mxcURL] = &types.RemoteRequestResult{
		Cond: &sync.Cond{L: activeRemoteRequests},
	}
	return nil, nil
}

// getRemoteFile fetches the file from the remote server and stores its metadata in the database
// Only the owner of the activeRemoteRequestResult for this origin and media ID should call this function.
<<<<<<< HEAD
func (r *downloadRequest) getRemoteFile(absBasePath types.Path, maxFileSizeBytes types.FileSizeBytes, thumbnailSizes []types.ThumbnailSize, db *storage.Database, activeRemoteRequests *types.ActiveRemoteRequests) *util.JSONResponse {
=======
func (r *downloadRequest) getRemoteFile(absBasePath types.Path, maxFileSizeBytes types.FileSizeBytes, db *storage.Database, activeRemoteRequests *types.ActiveRemoteRequests) *util.JSONResponse {
>>>>>>> a3b1c753
	// Wake up other goroutines after this function returns.
	isError := true
	var result int
	defer func() {
		if isError {
			// If an error happens, the lock MUST NOT have been taken, isError MUST be true and so the lock is taken here.
			activeRemoteRequests.Lock()
		}
		defer activeRemoteRequests.Unlock()
		mxcURL := "mxc://" + string(r.MediaMetadata.Origin) + "/" + string(r.MediaMetadata.MediaID)
		if activeRemoteRequestResult, ok := activeRemoteRequests.MXCToResult[mxcURL]; ok {
			r.Logger.Info("Signalling other goroutines waiting for this goroutine to fetch the file.")
			if result == 0 {
				r.Logger.Error("Invalid result, treating as InternalServerError")
				result = 500
			}
			activeRemoteRequestResult.Result = result
			activeRemoteRequestResult.Cond.Broadcast()
		}
		delete(activeRemoteRequests.MXCToResult, mxcURL)
	}()

	finalPath, duplicate, resErr := r.fetchRemoteFile(absBasePath, maxFileSizeBytes)
	if resErr != nil {
		result = resErr.Code
		return resErr
	}

	// NOTE: Writing the metadata to the media repository database and removing the mxcURL from activeRemoteRequests needs to be atomic.
	// If it were not atomic, a new request for the same file could come in in routine A and check the database before the INSERT.
	// Routine B which was fetching could then have its INSERT complete and remove the mxcURL from the activeRemoteRequests.
	// If routine A then checked the activeRemoteRequests it would think it needed to fetch the file when it's already in the database.
	// The locking below mitigates this situation.

	// NOTE: The following two lines MUST remain together!
	// isError == true causes the lock to be taken in a deferred function!
	activeRemoteRequests.Lock()
	isError = false

	r.Logger.WithFields(log.Fields{
		"Base64Hash":    r.MediaMetadata.Base64Hash,
		"UploadName":    r.MediaMetadata.UploadName,
		"FileSizeBytes": r.MediaMetadata.FileSizeBytes,
		"Content-Type":  r.MediaMetadata.ContentType,
	}).Info("Storing file metadata to media repository database")

	// FIXME: timeout db request
	if err := db.StoreMediaMetadata(r.MediaMetadata); err != nil {
		// If the file is a duplicate (has the same hash as an existing file) then
		// there is valid metadata in the database for that file. As such we only
		// remove the file if it is not a duplicate.
		if duplicate == false {
			finalDir := filepath.Dir(string(finalPath))
			fileutils.RemoveDir(types.Path(finalDir), r.Logger)
		}
		// NOTE: It should really not be possible to fail the uniqueness test here so
		// there is no need to handle that separately
		resErr := jsonerror.InternalServerError()
		result = resErr.Code
		return &resErr
	}

<<<<<<< HEAD
	go thumbnailer.GenerateThumbnails(finalPath, thumbnailSizes, r.Logger)
=======
	// TODO: generate thumbnails
>>>>>>> a3b1c753

	r.Logger.WithFields(log.Fields{
		"UploadName":    r.MediaMetadata.UploadName,
		"Base64Hash":    r.MediaMetadata.Base64Hash,
		"FileSizeBytes": r.MediaMetadata.FileSizeBytes,
		"Content-Type":  r.MediaMetadata.ContentType,
	}).Infof("Remote file cached")

	result = 200
	return nil
}

func (r *downloadRequest) fetchRemoteFile(absBasePath types.Path, maxFileSizeBytes types.FileSizeBytes) (types.Path, bool, *util.JSONResponse) {
	r.Logger.Info("Fetching remote file")

	// create request for remote file
	resp, resErr := r.createRemoteRequest()
	if resErr != nil {
		return "", false, resErr
	}
	defer resp.Body.Close()

	// get metadata from request and set metadata on response
	contentLength, err := strconv.ParseInt(resp.Header.Get("Content-Length"), 10, 64)
	if err != nil {
		r.Logger.WithError(err).Warn("Failed to parse content length")
		return "", false, &util.JSONResponse{
			Code: 502,
			JSON: jsonerror.Unknown("Invalid response from remote server"),
		}
	}
	if contentLength > int64(maxFileSizeBytes) {
		return "", false, &util.JSONResponse{
			Code: 413,
			JSON: jsonerror.Unknown(fmt.Sprintf("Remote file is too large (%v > %v bytes)", contentLength, maxFileSizeBytes)),
		}
	}
	r.MediaMetadata.FileSizeBytes = types.FileSizeBytes(contentLength)
	r.MediaMetadata.ContentType = types.ContentType(resp.Header.Get("Content-Type"))
	r.MediaMetadata.UploadName = types.Filename(contentDispositionToFilename(resp.Header.Get("Content-Disposition")))

	r.Logger.Info("Transferring remote file")

	// The file data is hashed but is NOT used as the MediaID, unlike in Upload. The hash is useful as a
	// method of deduplicating files to save storage, as well as a way to conduct
	// integrity checks on the file data in the repository.
	// Data is truncated to maxFileSizeBytes. Content-Length was reported as 0 < Content-Length <= maxFileSizeBytes so this is OK.
	hash, bytesWritten, tmpDir, err := fileutils.WriteTempFile(resp.Body, maxFileSizeBytes, absBasePath)
	if err != nil {
		r.Logger.WithError(err).WithFields(log.Fields{
			"MaxFileSizeBytes": maxFileSizeBytes,
		}).Warn("Error while downloading file from remote server")
		fileutils.RemoveDir(tmpDir, r.Logger)
		return "", false, &util.JSONResponse{
			Code: 502,
			JSON: jsonerror.Unknown("File could not be downloaded from remote server"),
		}
	}

	r.Logger.Info("Remote file transferred")

	// It's possible the bytesWritten to the temporary file is different to the reported Content-Length from the remote
	// request's response. bytesWritten is therefore used as it is what would be sent to clients when reading from the local
	// file.
	r.MediaMetadata.FileSizeBytes = types.FileSizeBytes(bytesWritten)
	r.MediaMetadata.Base64Hash = hash
<<<<<<< HEAD
	// r.MediaMetadata.UserID = types.MatrixUserID("@:" + string(r.MediaMetadata.Origin))
=======
>>>>>>> a3b1c753

	// The database is the source of truth so we need to have moved the file first
	finalPath, duplicate, err := fileutils.MoveFileWithHashCheck(tmpDir, r.MediaMetadata, absBasePath, r.Logger)
	if err != nil {
		r.Logger.WithError(err).Error("Failed to move file.")
		resErr := jsonerror.InternalServerError()
		return "", false, &resErr
	}
	if duplicate {
		r.Logger.WithField("dst", finalPath).Info("File was stored previously - discarding duplicate")
		// Continue on to store the metadata in the database
	}

	return types.Path(finalPath), duplicate, nil
}

func (r *downloadRequest) createRemoteRequest() (*http.Response, *util.JSONResponse) {
	dnsResult, err := gomatrixserverlib.LookupServer(r.MediaMetadata.Origin)
	if err != nil {
		if dnsErr, ok := err.(*net.DNSError); ok && dnsErr.Timeout() {
			return nil, &util.JSONResponse{
				Code: 504,
				JSON: jsonerror.Unknown(fmt.Sprintf("DNS look up for homeserver at %v timed out", r.MediaMetadata.Origin)),
			}
		}
		resErr := jsonerror.InternalServerError()
		return nil, &resErr
	}
	url := "https://" + strings.Trim(dnsResult.SRVRecords[0].Target, ".") + ":" + strconv.Itoa(int(dnsResult.SRVRecords[0].Port))

	r.Logger.WithField("URL", url).Info("Connecting to remote")

	remoteReqAddr := url + "/_matrix/media/v1/download/" + string(r.MediaMetadata.Origin) + "/" + string(r.MediaMetadata.MediaID)
	remoteReq, err := http.NewRequest("GET", remoteReqAddr, nil)
	if err != nil {
<<<<<<< HEAD
		return nil, &util.JSONResponse{
			Code: 500,
			JSON: jsonerror.Unknown(fmt.Sprintf("File with media ID %q could not be downloaded from %q", r.MediaMetadata.MediaID, r.MediaMetadata.Origin)),
		}
=======
		resErr := jsonerror.InternalServerError()
		return nil, &resErr
>>>>>>> a3b1c753
	}

	remoteReq.Header.Set("Host", string(r.MediaMetadata.Origin))

	client := http.Client{}
	resp, err := client.Do(remoteReq)
	if err != nil {
<<<<<<< HEAD
=======
		r.Logger.Warn("Failed to execute request for remote file")
>>>>>>> a3b1c753
		return nil, &util.JSONResponse{
			Code: 502,
			JSON: jsonerror.Unknown(fmt.Sprintf("File with media ID %q could not be downloaded from %q", r.MediaMetadata.MediaID, r.MediaMetadata.Origin)),
		}
	}

	if resp.StatusCode != 200 {
		if resp.StatusCode == 404 {
			return nil, &util.JSONResponse{
				Code: 404,
				JSON: jsonerror.NotFound(fmt.Sprintf("File with media ID %q does not exist", r.MediaMetadata.MediaID)),
			}
		}
		r.Logger.WithFields(log.Fields{
			"StatusCode": resp.StatusCode,
<<<<<<< HEAD
		}).Info("Received error response")
=======
		}).Warn("Received error response")
>>>>>>> a3b1c753
		return nil, &util.JSONResponse{
			Code: 502,
			JSON: jsonerror.Unknown(fmt.Sprintf("File with media ID %q could not be downloaded from %q", r.MediaMetadata.MediaID, r.MediaMetadata.Origin)),
		}
	}

	return resp, nil
}

var contentDispositionRegex = regexp.MustCompile("filename([*])?=(utf-8'')?([A-Za-z0-9._-]+)")

func contentDispositionToFilename(contentDisposition string) types.Filename {
	filename := ""
	if matches := contentDispositionRegex.FindStringSubmatch(contentDisposition); len(matches) == 4 {
		// Note: the filename should already be escaped. If not, unescape should be close to a no-op. This way filename is sure to be safe.
		unescaped, err := url.PathUnescape(matches[3])
		if err != nil {
			unescaped = matches[3]
		}
		filename = url.PathEscape(unescaped)
	}
	return types.Filename(filename)
}<|MERGE_RESOLUTION|>--- conflicted
+++ resolved
@@ -60,11 +60,7 @@
 // If they are present in the cache, they are served directly.
 // If they are not present in the cache, they are obtained from the remote server and
 // simultaneously served back to the client and written into the cache.
-<<<<<<< HEAD
 func Download(w http.ResponseWriter, req *http.Request, origin gomatrixserverlib.ServerName, mediaID types.MediaID, cfg *config.MediaAPI, db *storage.Database, activeRemoteRequests *types.ActiveRemoteRequests, isThumbnailRequest bool) {
-=======
-func Download(w http.ResponseWriter, req *http.Request, origin gomatrixserverlib.ServerName, mediaID types.MediaID, cfg *config.MediaAPI, db *storage.Database, activeRemoteRequests *types.ActiveRemoteRequests) {
->>>>>>> a3b1c753
 	r := &downloadRequest{
 		MediaMetadata: &types.MediaMetadata{
 			MediaID: mediaID,
@@ -274,7 +270,6 @@
 	return nil
 }
 
-<<<<<<< HEAD
 func (r *downloadRequest) getThumbnailFile(filePath types.Path, dynamicThumbnails bool) (*os.File, types.FileSizeBytes, *util.JSONResponse) {
 	if dynamicThumbnails {
 		if err := thumbnailer.GenerateThumbnail(types.Path(filePath), r.ThumbnailSize, r.Logger); err != nil {
@@ -304,19 +299,11 @@
 }
 
 // respondFromRemoteFile fetches the remote file, caches it locally and responds from that local file
-// A hash map of active remote requests to sync.Cond is used to only download remote files once,
-// regardless of how many download requests are received.
-// Returns a util.JSONResponse error in case of error
-func (r *downloadRequest) respondFromRemoteFile(w http.ResponseWriter, cfg *config.MediaAPI, db *storage.Database, activeRemoteRequests *types.ActiveRemoteRequests) *util.JSONResponse {
-	// FIXME: NOTE LOCKING
-=======
-// respondFromRemoteFile fetches the remote file, caches it locally and responds from that local file
 // A hash map of active remote requests to a struct containing a sync.Cond is used to only download remote files once,
 // regardless of how many download requests are received.
 // Returns a util.JSONResponse error in case of error
 func (r *downloadRequest) respondFromRemoteFile(w http.ResponseWriter, cfg *config.MediaAPI, db *storage.Database, activeRemoteRequests *types.ActiveRemoteRequests) *util.JSONResponse {
 	// Note: getMediaMetadataForRemoteFile uses mutexes and conditions from activeRemoteRequests
->>>>>>> a3b1c753
 	mediaMetadata, resErr := r.getMediaMetadataForRemoteFile(db, activeRemoteRequests)
 	if resErr != nil {
 		return resErr
@@ -324,23 +311,13 @@
 		// If we have a record, we can respond from the local file
 		r.MediaMetadata = mediaMetadata
 	} else {
-<<<<<<< HEAD
-		// If we have a record, we can respond from the local file
-		// FIXME: NOTE LOCKING
+		// If we do not have a record, we need to fetch the remote file first and then respond from the local file
+		// Note: getRemoteFile uses mutexes and conditions from activeRemoteRequests
 		if resErr := r.getRemoteFile(cfg.AbsBasePath, *cfg.MaxFileSizeBytes, cfg.ThumbnailSizes, db, activeRemoteRequests); resErr != nil {
 			return resErr
 		}
 	}
 	return r.respondFromLocalFile(w, cfg.AbsBasePath, cfg.DynamicThumbnails)
-=======
-		// If we do not have a record, we need to fetch the remote file first and then respond from the local file
-		// Note: getRemoteFile uses mutexes and conditions from activeRemoteRequests
-		if resErr := r.getRemoteFile(cfg.AbsBasePath, cfg.MaxFileSizeBytes, db, activeRemoteRequests); resErr != nil {
-			return resErr
-		}
-	}
-	return r.respondFromLocalFile(w, cfg.AbsBasePath)
->>>>>>> a3b1c753
 }
 
 func (r *downloadRequest) getMediaMetadataForRemoteFile(db *storage.Database, activeRemoteRequests *types.ActiveRemoteRequests) (*types.MediaMetadata, *util.JSONResponse) {
@@ -367,15 +344,8 @@
 	if activeRemoteRequestResult, ok := activeRemoteRequests.MXCToResult[mxcURL]; ok {
 		r.Logger.Info("Waiting for another goroutine to fetch the remote file.")
 
-<<<<<<< HEAD
-		activeRemoteRequestResult.Cond.Wait()
-		activeRemoteRequests.Unlock()
-		// NOTE: there is still a deferred Unlock() that will unlock this
-		activeRemoteRequests.Lock()
-=======
 		// NOTE: Wait unlocks and locks again internally. There is still a deferred Unlock() that will unlock this.
 		activeRemoteRequestResult.Cond.Wait()
->>>>>>> a3b1c753
 
 		// check if we have a record of the media in our database
 		mediaMetadata, err := db.GetMediaMetadata(r.MediaMetadata.MediaID, r.MediaMetadata.Origin)
@@ -419,11 +389,7 @@
 
 // getRemoteFile fetches the file from the remote server and stores its metadata in the database
 // Only the owner of the activeRemoteRequestResult for this origin and media ID should call this function.
-<<<<<<< HEAD
 func (r *downloadRequest) getRemoteFile(absBasePath types.Path, maxFileSizeBytes types.FileSizeBytes, thumbnailSizes []types.ThumbnailSize, db *storage.Database, activeRemoteRequests *types.ActiveRemoteRequests) *util.JSONResponse {
-=======
-func (r *downloadRequest) getRemoteFile(absBasePath types.Path, maxFileSizeBytes types.FileSizeBytes, db *storage.Database, activeRemoteRequests *types.ActiveRemoteRequests) *util.JSONResponse {
->>>>>>> a3b1c753
 	// Wake up other goroutines after this function returns.
 	isError := true
 	var result int
@@ -486,11 +452,7 @@
 		return &resErr
 	}
 
-<<<<<<< HEAD
 	go thumbnailer.GenerateThumbnails(finalPath, thumbnailSizes, r.Logger)
-=======
-	// TODO: generate thumbnails
->>>>>>> a3b1c753
 
 	r.Logger.WithFields(log.Fields{
 		"UploadName":    r.MediaMetadata.UploadName,
@@ -557,10 +519,6 @@
 	// file.
 	r.MediaMetadata.FileSizeBytes = types.FileSizeBytes(bytesWritten)
 	r.MediaMetadata.Base64Hash = hash
-<<<<<<< HEAD
-	// r.MediaMetadata.UserID = types.MatrixUserID("@:" + string(r.MediaMetadata.Origin))
-=======
->>>>>>> a3b1c753
 
 	// The database is the source of truth so we need to have moved the file first
 	finalPath, duplicate, err := fileutils.MoveFileWithHashCheck(tmpDir, r.MediaMetadata, absBasePath, r.Logger)
@@ -596,15 +554,8 @@
 	remoteReqAddr := url + "/_matrix/media/v1/download/" + string(r.MediaMetadata.Origin) + "/" + string(r.MediaMetadata.MediaID)
 	remoteReq, err := http.NewRequest("GET", remoteReqAddr, nil)
 	if err != nil {
-<<<<<<< HEAD
-		return nil, &util.JSONResponse{
-			Code: 500,
-			JSON: jsonerror.Unknown(fmt.Sprintf("File with media ID %q could not be downloaded from %q", r.MediaMetadata.MediaID, r.MediaMetadata.Origin)),
-		}
-=======
 		resErr := jsonerror.InternalServerError()
 		return nil, &resErr
->>>>>>> a3b1c753
 	}
 
 	remoteReq.Header.Set("Host", string(r.MediaMetadata.Origin))
@@ -612,10 +563,7 @@
 	client := http.Client{}
 	resp, err := client.Do(remoteReq)
 	if err != nil {
-<<<<<<< HEAD
-=======
 		r.Logger.Warn("Failed to execute request for remote file")
->>>>>>> a3b1c753
 		return nil, &util.JSONResponse{
 			Code: 502,
 			JSON: jsonerror.Unknown(fmt.Sprintf("File with media ID %q could not be downloaded from %q", r.MediaMetadata.MediaID, r.MediaMetadata.Origin)),
@@ -631,11 +579,7 @@
 		}
 		r.Logger.WithFields(log.Fields{
 			"StatusCode": resp.StatusCode,
-<<<<<<< HEAD
-		}).Info("Received error response")
-=======
 		}).Warn("Received error response")
->>>>>>> a3b1c753
 		return nil, &util.JSONResponse{
 			Code: 502,
 			JSON: jsonerror.Unknown(fmt.Sprintf("File with media ID %q could not be downloaded from %q", r.MediaMetadata.MediaID, r.MediaMetadata.Origin)),
