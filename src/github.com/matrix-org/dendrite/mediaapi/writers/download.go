--- conflicted
+++ resolved
@@ -180,14 +180,7 @@
 			}
 		}
 		// If we do not have a record and the origin is remote, we need to fetch it and respond with that file
-<<<<<<< HEAD
-		return r.respondFromRemoteFile(w, cfg, db, activeRemoteRequests, activeThumbnailGeneration)
-	}
-	// If we have a record, we can respond from the local file
-	r.MediaMetadata = mediaMetadata
-	return r.respondFromLocalFile(w, cfg.AbsBasePath, activeThumbnailGeneration, cfg.DynamicThumbnails)
-=======
-		resErr := r.getRemoteFile(cfg, db, activeRemoteRequests)
+		resErr := r.getRemoteFile(cfg, db, activeRemoteRequests, activeThumbnailGeneration)
 		if resErr != nil {
 			return resErr
 		}
@@ -195,8 +188,7 @@
 		// If we have a record, we can respond from the local file
 		r.MediaMetadata = mediaMetadata
 	}
-	return r.respondFromLocalFile(w, cfg.AbsBasePath)
->>>>>>> 4457ebdd
+	return r.respondFromLocalFile(w, cfg.AbsBasePath, activeThumbnailGeneration, cfg.DynamicThumbnails)
 }
 
 // respondFromLocalFile reads a file from local storage and writes it to the http.ResponseWriter
@@ -282,7 +274,6 @@
 	return nil
 }
 
-<<<<<<< HEAD
 func (r *downloadRequest) getThumbnailFile(filePath types.Path, activeThumbnailGeneration *types.ActiveThumbnailGeneration, dynamicThumbnails bool) (*os.File, types.FileSizeBytes, *util.JSONResponse) {
 	if dynamicThumbnails {
 		if err := thumbnailer.GenerateThumbnail(types.Path(filePath), r.ThumbnailSize, activeThumbnailGeneration, r.Logger); err != nil {
@@ -311,38 +302,20 @@
 	return thumbFile, types.FileSizeBytes(thumbStat.Size()), nil
 }
 
-// respondFromRemoteFile fetches the remote file, caches it locally and responds from that local file
-=======
 // getRemoteFile fetches the remote file and caches it locally
->>>>>>> 4457ebdd
 // A hash map of active remote requests to a struct containing a sync.Cond is used to only download remote files once,
 // regardless of how many download requests are received.
 // Note: The named errorResponse return variable is used in a deferred broadcast of the metadata and error response to waiting goroutines.
 // Returns a util.JSONResponse error in case of error
-<<<<<<< HEAD
-func (r *downloadRequest) respondFromRemoteFile(w http.ResponseWriter, cfg *config.MediaAPI, db *storage.Database, activeRemoteRequests *types.ActiveRemoteRequests, activeThumbnailGeneration *types.ActiveThumbnailGeneration) *util.JSONResponse {
-	// Note: getMediaMetadataForRemoteFile uses mutexes and conditions from activeRemoteRequests
-	mediaMetadata, resErr := r.getMediaMetadataForRemoteFile(db, activeRemoteRequests)
-=======
-func (r *downloadRequest) getRemoteFile(cfg *config.MediaAPI, db *storage.Database, activeRemoteRequests *types.ActiveRemoteRequests) (errorResponse *util.JSONResponse) {
+func (r *downloadRequest) getRemoteFile(cfg *config.MediaAPI, db *storage.Database, activeRemoteRequests *types.ActiveRemoteRequests, activeThumbnailGeneration *types.ActiveThumbnailGeneration) (errorResponse *util.JSONResponse) {
 	// Note: getMediaMetadataFromActiveRequest uses mutexes and conditions from activeRemoteRequests
 	mediaMetadata, resErr := r.getMediaMetadataFromActiveRequest(activeRemoteRequests)
->>>>>>> 4457ebdd
 	if resErr != nil {
 		return resErr
 	} else if mediaMetadata != nil {
 		// If we got metadata from an active request, we can respond from the local file
 		r.MediaMetadata = mediaMetadata
 	} else {
-<<<<<<< HEAD
-		// If we do not have a record, we need to fetch the remote file first and then respond from the local file
-		// Note: getRemoteFile uses mutexes and conditions from activeRemoteRequests
-		if resErr := r.getRemoteFile(cfg.AbsBasePath, *cfg.MaxFileSizeBytes, cfg.ThumbnailSizes, db, activeRemoteRequests, activeThumbnailGeneration); resErr != nil {
-			return resErr
-		}
-	}
-	return r.respondFromLocalFile(w, cfg.AbsBasePath, activeThumbnailGeneration, cfg.DynamicThumbnails)
-=======
 		// Note: This is an active request that MUST broadcastMediaMetadata to wake up waiting goroutines!
 		// Note: errorResponse is the named return variable
 		// Note: broadcastMediaMetadata uses mutexes and conditions from activeRemoteRequests
@@ -358,7 +331,7 @@
 
 		if mediaMetadata == nil {
 			// If we do not have a record, we need to fetch the remote file first and then respond from the local file
-			resErr := r.fetchRemoteFileAndStoreMetadata(cfg.AbsBasePath, cfg.MaxFileSizeBytes, db)
+			resErr := r.fetchRemoteFileAndStoreMetadata(cfg.AbsBasePath, *cfg.MaxFileSizeBytes, db, cfg.ThumbnailSizes, activeThumbnailGeneration)
 			if resErr != nil {
 				return resErr
 			}
@@ -368,7 +341,6 @@
 		}
 	}
 	return
->>>>>>> 4457ebdd
 }
 
 func (r *downloadRequest) getMediaMetadataFromActiveRequest(activeRemoteRequests *types.ActiveRemoteRequests) (*types.MediaMetadata, *util.JSONResponse) {
@@ -407,30 +379,6 @@
 
 // broadcastMediaMetadata broadcasts the media metadata and error response to waiting goroutines
 // Only the owner of the activeRemoteRequestResult for this origin and media ID should call this function.
-<<<<<<< HEAD
-func (r *downloadRequest) getRemoteFile(absBasePath types.Path, maxFileSizeBytes types.FileSizeBytes, thumbnailSizes []types.ThumbnailSize, db *storage.Database, activeRemoteRequests *types.ActiveRemoteRequests, activeThumbnailGeneration *types.ActiveThumbnailGeneration) *util.JSONResponse {
-	// Wake up other goroutines after this function returns.
-	isError := true
-	var result int
-	defer func() {
-		if isError {
-			// If an error happens, the lock MUST NOT have been taken, isError MUST be true and so the lock is taken here.
-			activeRemoteRequests.Lock()
-		}
-		defer activeRemoteRequests.Unlock()
-		mxcURL := "mxc://" + string(r.MediaMetadata.Origin) + "/" + string(r.MediaMetadata.MediaID)
-		if activeRemoteRequestResult, ok := activeRemoteRequests.MXCToResult[mxcURL]; ok {
-			r.Logger.Info("Signalling other goroutines waiting for this goroutine to fetch the file.")
-			if result == 0 {
-				r.Logger.Error("Invalid result, treating as InternalServerError")
-				result = 500
-			}
-			activeRemoteRequestResult.Result = result
-			activeRemoteRequestResult.Cond.Broadcast()
-		}
-		delete(activeRemoteRequests.MXCToResult, mxcURL)
-	}()
-=======
 func (r *downloadRequest) broadcastMediaMetadata(activeRemoteRequests *types.ActiveRemoteRequests, errorResponse *util.JSONResponse) {
 	activeRemoteRequests.Lock()
 	defer activeRemoteRequests.Unlock()
@@ -443,10 +391,9 @@
 	}
 	delete(activeRemoteRequests.MXCToResult, mxcURL)
 }
->>>>>>> 4457ebdd
 
 // fetchRemoteFileAndStoreMetadata fetches the file from the remote server and stores its metadata in the database
-func (r *downloadRequest) fetchRemoteFileAndStoreMetadata(absBasePath types.Path, maxFileSizeBytes types.FileSizeBytes, db *storage.Database) *util.JSONResponse {
+func (r *downloadRequest) fetchRemoteFileAndStoreMetadata(absBasePath types.Path, maxFileSizeBytes types.FileSizeBytes, db *storage.Database, thumbnailSizes []types.ThumbnailSize, activeThumbnailGeneration *types.ActiveThumbnailGeneration) *util.JSONResponse {
 	finalPath, duplicate, resErr := r.fetchRemoteFile(absBasePath, maxFileSizeBytes)
 	if resErr != nil {
 		return resErr
