--- conflicted
+++ resolved
@@ -111,13 +111,7 @@
 	hash, bytesWritten, tmpDir, err := fileutils.WriteTempFile(reqReader, *cfg.MaxFileSizeBytes, cfg.AbsBasePath)
 	if err != nil {
 		r.Logger.WithError(err).WithFields(log.Fields{
-<<<<<<< HEAD
-			"Origin":           r.MediaMetadata.Origin,
-			"MediaID":          r.MediaMetadata.MediaID,
 			"MaxFileSizeBytes": *cfg.MaxFileSizeBytes,
-=======
-			"MaxFileSizeBytes": cfg.MaxFileSizeBytes,
->>>>>>> 2e013e34
 		}).Warn("Error while transferring file")
 		fileutils.RemoveDir(tmpDir, r.Logger)
 		return &util.JSONResponse{
@@ -143,10 +137,8 @@
 	mediaMetadata, err := db.GetMediaMetadata(r.MediaMetadata.MediaID, r.MediaMetadata.Origin)
 	if err != nil {
 		r.Logger.WithError(err).Error("Error querying the database.")
-		return &util.JSONResponse{
-			Code: 500,
-			JSON: jsonerror.InternalServerError(),
-		}
+		resErr := jsonerror.InternalServerError()
+		return &resErr
 	}
 
 	if mediaMetadata != nil {
