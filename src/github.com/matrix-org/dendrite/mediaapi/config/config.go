// Copyright 2017 Vector Creations Ltd
//
// Licensed under the Apache License, Version 2.0 (the "License");
// you may not use this file except in compliance with the License.
// You may obtain a copy of the License at
//
//     http://www.apache.org/licenses/LICENSE-2.0
//
// Unless required by applicable law or agreed to in writing, software
// distributed under the License is distributed on an "AS IS" BASIS,
// WITHOUT WARRANTIES OR CONDITIONS OF ANY KIND, either express or implied.
// See the License for the specific language governing permissions and
// limitations under the License.

package config

import (
	"github.com/matrix-org/dendrite/mediaapi/types"
	"github.com/matrix-org/gomatrixserverlib"
)

// MediaAPI contains the config information necessary to spin up a mediaapi process.
type MediaAPI struct {
	// The name of the server. This is usually the domain name, e.g 'matrix.org', 'localhost'.
	ServerName gomatrixserverlib.ServerName `yaml:"server_name"`
	// The base path to where the media files will be stored. May be relative or absolute.
	BasePath types.Path `yaml:"base_path"`
	// The absolute base path to where media files will be stored.
	AbsBasePath types.Path `yaml:"-"`
	// The maximum file size in bytes that is allowed to be stored on this server.
	// Note: if MaxFileSizeBytes is set to 0, the size is unlimited.
<<<<<<< HEAD
	MaxFileSizeBytes *types.FileSizeBytes `yaml:"max_file_size_bytes,omitempty"`
=======
	// Note: if max_file_size_bytes is not set, it will default to 10485760 (10MB)
	MaxFileSizeBytes types.FileSizeBytes `yaml:"max_file_size_bytes"`
>>>>>>> a0eae692
	// The postgres connection config for connecting to the database e.g a postgres:// URI
	DataSource string `yaml:"database"`
	// Whether to dynamically generate thumbnails on-the-fly if the requested resolution is not already generated
	DynamicThumbnails bool `yaml:"dynamic_thumbnails"`
	// A list of thumbnail sizes to be pre-generated for downloaded remote / uploaded content
	ThumbnailSizes []types.ThumbnailSize `yaml:"thumbnail_sizes"`
}<|MERGE_RESOLUTION|>--- conflicted
+++ resolved
@@ -29,12 +29,8 @@
 	AbsBasePath types.Path `yaml:"-"`
 	// The maximum file size in bytes that is allowed to be stored on this server.
 	// Note: if MaxFileSizeBytes is set to 0, the size is unlimited.
-<<<<<<< HEAD
+	// Note: if max_file_size_bytes is not set, it will default to 10485760 (10MB)
 	MaxFileSizeBytes *types.FileSizeBytes `yaml:"max_file_size_bytes,omitempty"`
-=======
-	// Note: if max_file_size_bytes is not set, it will default to 10485760 (10MB)
-	MaxFileSizeBytes types.FileSizeBytes `yaml:"max_file_size_bytes"`
->>>>>>> a0eae692
 	// The postgres connection config for connecting to the database e.g a postgres:// URI
 	DataSource string `yaml:"database"`
 	// Whether to dynamically generate thumbnails on-the-fly if the requested resolution is not already generated
